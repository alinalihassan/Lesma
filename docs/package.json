{
  "name": "lesma-website",
  "version": "0.0.0",
  "private": true,
  "scripts": {
    "docusaurus": "docusaurus",
    "start": "docusaurus start",
    "build": "docusaurus build",
    "swizzle": "docusaurus swizzle",
    "deploy": "docusaurus deploy",
    "clear": "docusaurus clear",
    "serve": "docusaurus serve",
    "write-translations": "docusaurus write-translations",
    "write-heading-ids": "docusaurus write-heading-ids",
    "typecheck": "tsc"
  },
  "dependencies": {
<<<<<<< HEAD
    "@docusaurus/core": "^2.1.0",
    "@docusaurus/preset-classic": "^2.1.0",
    "@fluentui/react": "^8.94.0",
=======
    "@docusaurus/core": "2.0.1",
    "@docusaurus/preset-classic": "2.0.1",
>>>>>>> c8533a8e
    "@mdx-js/react": "^1.6.22",
    "clsx": "^1.2.1",
    "prism-react-renderer": "^1.3.5",
    "react": "^18.2.0",
    "react-dom": "^18.2.0"
  },
  "devDependencies": {
<<<<<<< HEAD
    "@babel/plugin-proposal-decorators": "^7.18.10",
    "@docusaurus/module-type-aliases": "^2.1.0",
=======
    "@docusaurus/module-type-aliases": "2.0.0-rc.1",
>>>>>>> c8533a8e
    "@tsconfig/docusaurus": "^1.0.6",
    "typescript": "^4.7.4"
  },
  "browserslist": {
    "production": [
      ">0.5%",
      "not dead",
      "not op_mini all"
    ],
    "development": [
      "last 1 chrome version",
      "last 1 firefox version",
      "last 1 safari version"
    ]
  }
}<|MERGE_RESOLUTION|>--- conflicted
+++ resolved
@@ -15,14 +15,8 @@
     "typecheck": "tsc"
   },
   "dependencies": {
-<<<<<<< HEAD
-    "@docusaurus/core": "^2.1.0",
-    "@docusaurus/preset-classic": "^2.1.0",
-    "@fluentui/react": "^8.94.0",
-=======
     "@docusaurus/core": "2.0.1",
     "@docusaurus/preset-classic": "2.0.1",
->>>>>>> c8533a8e
     "@mdx-js/react": "^1.6.22",
     "clsx": "^1.2.1",
     "prism-react-renderer": "^1.3.5",
@@ -30,12 +24,7 @@
     "react-dom": "^18.2.0"
   },
   "devDependencies": {
-<<<<<<< HEAD
-    "@babel/plugin-proposal-decorators": "^7.18.10",
     "@docusaurus/module-type-aliases": "^2.1.0",
-=======
-    "@docusaurus/module-type-aliases": "2.0.0-rc.1",
->>>>>>> c8533a8e
     "@tsconfig/docusaurus": "^1.0.6",
     "typescript": "^4.7.4"
   },
