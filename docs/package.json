--- conflicted
+++ resolved
@@ -15,39 +15,25 @@
     "typecheck": "tsc"
   },
   "dependencies": {
-<<<<<<< HEAD
-    "@docusaurus/core": "2.1.0",
-    "@docusaurus/preset-classic": "2.1.0",
-    "@mdx-js/react": "^1.6.22",
-=======
     "@algolia/client-search": "^4.9.1",
     "@docusaurus/core": "^2.2.0",
     "@docusaurus/preset-classic": "^2.2.0",
->>>>>>> 158be37a
+    "@mdx-js/react": "^1.6.22",
     "clsx": "^1.2.1",
     "monaco-editor": "^0.34.0",
     "prism-react-renderer": "^1.3.5",
-<<<<<<< HEAD
-    "react": "^18.2.0",
-    "react-dom": "^18.2.0",
-    "react-monaco-editor": "^0.50.1"
-=======
     "react": "^17.0.2",
     "react-dom": "^17.0.2",
-    "react-loadable": "^5.5.0"
->>>>>>> 158be37a
+    "react-loadable": "^5.5.0",
+    "react-monaco-editor": "^0.50.1"
   },
   "devDependencies": {
     "@docusaurus/module-type-aliases": "^2.1.0",
     "@tsconfig/docusaurus": "^1.0.6",
-<<<<<<< HEAD
     "monaco-editor-webpack-plugin": "^7.0.1",
+    "@types/react": "17.0.2",
     "typescript": "^4.7.4",
     "worker-loader": "^3.0.8"
-=======
-    "@types/react": "17.0.2",
-    "typescript": "^4.7.4"
->>>>>>> 158be37a
   },
   "browserslist": {
     "production": [
