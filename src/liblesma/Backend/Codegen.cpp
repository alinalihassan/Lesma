#include "Codegen.h"

using namespace lesma;

Codegen::Codegen(std::shared_ptr<Parser> parser, std::shared_ptr<SourceMgr> srcMgr, const std::string &_filename, std::vector<std::string> imports, bool jit, bool main, std::string _alias, const std::shared_ptr<ThreadSafeContext> &context) {
    InitializeNativeTarget();
    InitializeNativeTargetAsmPrinter();
    InitializeNativeTargetAsmParser();

    alias = std::move(_alias);
    filename = _filename;
    isMain = main;
    isJIT = jit;

    TheContext = context == nullptr ? std::make_shared<ThreadSafeContext>(std::make_unique<LLVMContext>()) : context;
    TargetMachine = InitializeTargetMachine();
    TheModule = InitializeModule();
    if (isJIT) {
        TheJIT = InitializeJIT();
    }

<<<<<<< HEAD
    Debug = InitializeDebugInfo();
=======
>>>>>>> 6cad9bd5
    Builder = std::make_unique<IRBuilder<>>(*TheContext->getContext());
    Parser_ = std::move(parser);
    SourceManager = std::move(srcMgr);
    Scope = new SymbolTable(nullptr);

    ImportedModules = std::move(imports);
    TopLevelFunc = InitializeTopLevel();

    // If it's not base.les stdlib, then import it
    if (std::filesystem::absolute(filename) != getStdDir() + "base.les") {
        CompileModule(llvm::SMRange(), getStdDir() + "base.les", true, "base", true, true, {});
    }
}

std::unique_ptr<Module> Codegen::InitializeModule() {
    auto mod = std::make_unique<Module>("Lesma", *TheContext->getContext());
    mod->setTargetTriple(TargetMachine->getTargetTriple().str());
    mod->setDataLayout(TargetMachine->createDataLayout());
    mod->setSourceFileName(filename);
    mod->addModuleFlag(llvm::Module::Warning, "Debug Info Version",
                       llvm::DEBUG_METADATA_VERSION);
    // darwin only supports dwarf2
    if (llvm::Triple(mod->getTargetTriple()).isOSDarwin()) {
        mod->addModuleFlag(llvm::Module::Warning, "Dwarf Version", 2);
    }

    return mod;
}

std::unique_ptr<llvm::TargetMachine> Codegen::InitializeTargetMachine() {
    // Configure output target
    auto targetTriple = llvm::Triple(llvm::sys::getDefaultTargetTriple());
    const std::string &tripletString = targetTriple.getTriple();

    // Search after selected target
    std::string error;
    const llvm::Target *target = llvm::TargetRegistry::lookupTarget(tripletString, error);
    if (!target)
        throw CodegenError({}, "Target not available:\n{}", error);

    llvm::TargetOptions opt;
    llvm::Reloc::Model rm = llvm::Reloc::Model();
    std::unique_ptr<llvm::TargetMachine> target_machine(target->createTargetMachine(tripletString, "generic", "", opt, rm));
    return target_machine;
}

std::unique_ptr<LLJIT> Codegen::InitializeJIT() {
    llvm::orc::LLJITBuilder builder;
    builder.setDataLayout(TheModule->getDataLayout());
    builder.setJITTargetMachineBuilder(llvm::orc::JITTargetMachineBuilder(TargetMachine->getTargetTriple()));
    auto jit = llvm::cantFail(builder.create());
    if (!jit) {
        throw CodegenError({}, "Couldn't initialize JIT\n");
    }

    // Add support for C native functions
    auto &MainJD = jit->getMainJITDylib();
    auto Err = MainJD.addGenerator(
            cantFail(DynamicLibrarySearchGenerator::GetForCurrentProcess(
                    jit->getDataLayout().getGlobalPrefix())));

    return jit;
}

DebugInfo Codegen::InitializeDebugInfo() {
    DebugInfo debugInfo;
    debugInfo.Builder = std::make_unique<llvm::DIBuilder>(*TheModule);
    llvm::DIFile *file = debugInfo.getFile(filename);
    debugInfo.Unit = debugInfo.Builder->createCompileUnit(llvm::dwarf::DW_LANG_C, file,
                                                          ("lesma version " LESMA_VERSION), true,
                                                          "",
                                                          /*RV=*/0);

    return debugInfo;
}

llvm::Function *Codegen::InitializeTopLevel() {
    std::vector<llvm::Type *> paramTypes = {};

    FunctionType *FT = FunctionType::get(Builder->getInt64Ty(), paramTypes, false);
    Function *F = Function::Create(FT, isMain ? Function::ExternalLinkage : Function::InternalLinkage, "main", *TheModule);

    auto entry = BasicBlock::Create(*TheContext->getContext(), "entry", F);
    Builder->SetInsertPoint(entry);

    return F;
}

void Codegen::defineFunction(lesma::Value *value, const FuncDecl *node, Value *clsSymbol) {
    Scope = Scope->createChildBlock(node->getName());
    deferStack.emplace();

    auto *F = cast<Function>(value->getLLVMValue());

    BasicBlock *entry = BasicBlock::Create(*TheContext->getContext(), "entry", F);
    Builder->SetInsertPoint(entry);

    int fieldIndex = 0;
    for (auto &field: value->getType()->getFields()) {
        auto param = F->getArg(fieldIndex);

        if (clsSymbol != nullptr && param->getArgNo() == 0)
            param->setName("self");
        else
            param->setName(node->getParameters()[param->getArgNo() - (clsSymbol != nullptr ? 1 : 0)]->name);

        llvm::Value *ptr = Builder->CreateAlloca(param->getType(), nullptr, param->getName() + "_ptr");
        Builder->CreateStore(param, ptr);

        auto symbol = new Value(field->name, field->type, ptr);
        Scope->insertSymbol(symbol);

        fieldIndex++;
    }

    node->getBody()->accept(*this);

    auto instrs = deferStack.top();
    deferStack.pop();

    if (!isReturn)
        for (auto inst: instrs)
            inst->accept(*this);

    // Check for well-formness of all BBs. In particular, look for
    // any unterminated BB and try to add a Return to it.
    for (BasicBlock &BB: *F) {
        Instruction *Terminator = BB.getTerminator();
        if (Terminator != nullptr) continue;// Well-formed
        if (value->getType()->getReturnType()->is(TY_VOID)) {
            // Make implicit return of void Function explicit.
            Builder->SetInsertPoint(&BB);
            Builder->CreateRetVoid();
        } else
            throw CodegenError(node->getSpan(), "Function {} does not always return a result", node->getName());
    }

    isReturn = false;

    // Verify function
    // TODO: Verify function again, unfortunately functions from other modules have attributes attached without context of usage, and verify gives error
    //    std::string output;
    //    llvm::raw_string_ostream oss(output);
    //    if (llvm::verifyFunction(*F, &oss)) {
    //        F->print(outs());
    //        throw CodegenError(node->getSpan(), "Invalid Function {}\n{}", node->getName(), output);
    //    }

    // Insert Function to Symbol Table
    Scope = Scope->getParent();

    // Reset Insert Point to Top Level
    Builder->SetInsertPoint(&TopLevelFunc->back());
}

void Codegen::CompileModule(llvm::SMRange span, const std::string &filepath, bool isStd, const std::string &module_alias, bool importAll, bool importToScope, const std::vector<std::pair<std::string, std::string>> &imported_names) {
    std::filesystem::path mainPath = filename;
    // Read source
    auto absolute_path = isStd ? filepath : fmt::format("{}/{}", std::filesystem::absolute(mainPath).parent_path().c_str(), filepath);

    // If module is already imported, don't compile again
    // TODO: Re-enable this again, currently it destroys nested imports
    //    if (std::find(ImportedModules.begin(), ImportedModules.end(), absolute_path) != ImportedModules.end())
    //        return;

    auto buffer = MemoryBuffer::getFile(absolute_path);
    if (std::error_code ec = buffer.getError())
        throw LesmaError(llvm::SMRange(), "Could not read file: {}", absolute_path);

    auto file_id = SourceManager->AddNewSourceBuffer(std::move(*buffer), llvm::SMLoc());
    auto source_str = SourceManager->getMemoryBuffer(file_id)->getBuffer().str();
    ImportedModules.push_back(absolute_path);

    try {
        // Lexer
        auto lexer = std::make_unique<Lexer>(SourceManager);
        lexer->ScanAll();

        // Parser
        auto parser = std::make_unique<Parser>(lexer->getTokens());
        parser->Parse();

        // TODO: Delete it, memory leak, smart pointer made us lose the references to other modules
        // Codegen
        auto codegen = std::make_unique<Codegen>(std::move(parser), SourceManager, absolute_path, ImportedModules, isJIT, false, !importToScope ? module_alias : "", TheContext);
        codegen->Run();

        // Optimize
        codegen->Optimize(OptimizationLevel::O3);
        codegen->TheModule->setModuleIdentifier(filepath);

        ImportedModules = std::move(codegen->ImportedModules);

        if (!importToScope) {
            auto import_typ = new Type(TY_IMPORT);
            auto import_sym = new Value(module_alias, import_typ);
            Scope->insertSymbol(import_sym);
            Scope->insertType(module_alias, import_typ);
        }

        auto findInImports = [imported_names](const std::string &import) -> std::string {
            for (const auto &imp_pair: imported_names) {
                if (imp_pair.first == import)
                    return imp_pair.second;
            }

            return "";
        };

        if (isJIT) {
            // Add the module to JIT
            cantFail(TheJIT->addIRModule(ThreadSafeModule(std::move(codegen->TheModule), *TheContext)), fmt::format("Failed adding import {} to JIT", filename).c_str());
        } else {
            // Create object file to be linked
            std::string obj_file = fmt::format("tmp{}", ObjectFiles.size());
            codegen->WriteToObjectFile(obj_file);
            ObjectFiles.push_back(fmt::format("{}.o", obj_file));
        }

        // Import Symbols
        for (auto sym: codegen->Scope->getSymbols()) {
            auto imp_alias = findInImports(sym.first);
            if (sym.second->getType()->isOneOf({TY_ENUM, TY_CLASS}) && sym.second->isExported() && (importAll || !imp_alias.empty())) {
                llvm::StructType *structType = StructType::getTypeByName(*TheContext->getContext(), sym.first);

                auto *structSymbol = new Value(imp_alias.empty() ? sym.first : imp_alias, sym.second->getType());
                structSymbol->getType()->setLLVMType(structType);
                Scope->insertType(sym.first, sym.second->getType());
                Scope->insertSymbol(structSymbol);
            } else if (sym.second->getType()->is(TY_FUNCTION) && sym.second->isExported()) {
                auto *F = llvm::dyn_cast<Function>(sym.second->getLLVMValue());
                auto *FTy = llvm::cast<FunctionType>(sym.second->getType()->getLLVMType());

                if (isJIT) {
                    // Insert the function declaration, since we linked the modules earlier
                    F = llvm::cast<Function>(TheModule->getOrInsertFunction(sym.second->getMangledName(), FTy).getCallee());
                }

                auto name = std::string{sym.first};
                std::vector<lesma::Type *> paramTypes;
                for (auto field: sym.second->getType()->getFields()) {
                    paramTypes.push_back(field->type);
                }

                Value *func_symbol = codegen->Scope->lookupFunction(name, paramTypes);

                // Only import if it's exported
                imp_alias = findInImports(name);
                // TODO: methods should only be imported if they class is in the imports specified
                if (func_symbol != nullptr && func_symbol->isExported() && (importAll || !imp_alias.empty() || isMethod(sym.second->getMangledName()))) {
                    auto symbol = new Value(imp_alias.empty() ? name : std::regex_replace(name, std::regex(name), imp_alias), func_symbol->getType());

                    if (isJIT) {
                        symbol->getType()->setLLVMType(FTy);
                        symbol->setLLVMValue(F);
                        symbol->setExported(false);
                        symbol->setMangledName(sym.second->getMangledName());
                    } else {
                        // If it's compiled, we need to make a new Function declaration in the importing file
                        auto new_func = Function::Create(FTy, Function::ExternalLinkage, sym.second->getMangledName(), *TheModule);
                        symbol->getType()->setLLVMType(new_func->getFunctionType());
                        symbol->setLLVMValue(new_func);
                        symbol->setExported(false);
                        symbol->setMangledName(sym.second->getMangledName());
                    }

                    Scope->insertSymbol(symbol);
                }
            }
        }
    } catch (const LesmaError &err) {
        if (!err.getSpan().isValid())
            print(ERROR, err.what());
        else
            showInline(SourceManager.get(), file_id, err.getSpan(), err.what(), absolute_path, true);

        throw CodegenError(span, "Unable to import {} due to errors", filepath);
    }
}

void Codegen::Optimize(OptimizationLevel opt) {
    if (opt == OptimizationLevel::O0)
        return;

    llvm::LoopAnalysisManager LAM;
    llvm::FunctionAnalysisManager FAM;
    llvm::CGSCCAnalysisManager CGAM;
    llvm::ModuleAnalysisManager MAM;

    llvm::PassBuilder PB(&*TargetMachine);

    PB.registerModuleAnalyses(MAM);
    PB.registerCGSCCAnalyses(CGAM);
    PB.registerFunctionAnalyses(FAM);
    PB.registerLoopAnalyses(LAM);
    PB.crossRegisterProxies(LAM, FAM, CGAM, MAM);

    ModulePassManager MPM = PB.buildModuleOptimizationPipeline(opt, ThinOrFullLTOPhase::FullLTOPreLink);

    MPM.run(*TheModule, MAM);
}

void Codegen::WriteToObjectFile(const std::string &output) {
    std::error_code err;
    auto out = llvm::raw_fd_ostream(output + ".o", err);

    if (err) {
        throw CodegenError({}, "Error opening file {} for writing: {}", output, err.message());
    }

    llvm::legacy::PassManager passManager;
    if (TargetMachine->addPassesToEmitFile(passManager, out, nullptr, llvm::CGFT_ObjectFile))
        throw CodegenError({}, "Target Machine can't emit an object file");
    // Emit object file
    passManager.run(*TheModule);

    // Flush and close the file
    out.flush();
    out.close();
}

[[maybe_unused]] void Codegen::LinkObjectFileWithLLD(const std::string &obj_filename) {
    std::string output = getBasename(obj_filename);

    llvm::SmallVector<const char *, 32> args;
    args.push_back("lld");
    args.push_back("-o");
    args.push_back(output.c_str());
    args.push_back(obj_filename.c_str());
    for (const auto &obj: ObjectFiles) {
        args.push_back(obj.c_str());
    }
    // Add the standard library path for Apple
#ifdef __APPLE__
    args.push_back("-arch");
    args.push_back("arm64");
    args.push_back("-platform_version");
    args.push_back("macos");// platform
    args.push_back("11.0"); // min version
    args.push_back("11.0"); // sdk version
    args.push_back("-L");
    args.push_back("/Library/Developer/CommandLineTools/SDKs/MacOSX.sdk/usr/lib");
    args.push_back("-lSystem");
#endif

    // Run the LLD linker
    bool success = false;
#ifdef __APPLE__
    success = lld::macho::link(args, llvm::outs(), llvm::errs(), false, true);
#elif defined(_WIN32)
    success = lld::coff::link(args, llvm::outs(), llvm::errs(), false, true);
#else
    success = lld::elf::link(args, llvm::outs(), llvm::errs(), false, true);
#endif
    if (!success)
        throw CodegenError({}, "Linking Failed");

    // Remove object files
    llvm::sys::fs::remove(obj_filename);
    for (const auto &obj: ObjectFiles)
        llvm::sys::fs::remove(obj);
}

[[maybe_unused]] void Codegen::LinkObjectFileWithClang(const std::string &obj_filename) {
    auto clangPath = llvm::sys::findProgramByName("clang");
    if (clangPath.getError())
        throw CodegenError({}, "Unable to find clang path");

    std::string output = getBasename(obj_filename);

    llvm::SmallVector<const char *, 32> args;
    args.push_back(clangPath.get().c_str());
    args.push_back("-o");
    args.push_back(output.c_str());
    args.push_back(obj_filename.c_str());
    for (const auto &obj: ObjectFiles) {
        args.push_back(obj.c_str());
    }

    // Add the standard library path for Apple
#ifdef __APPLE__
    args.push_back("-L");
    args.push_back("/Library/Developer/CommandLineTools/SDKs/MacOSX.sdk/usr/lib");
    args.push_back("-lSystem");
#endif

    // Set up the diagnostic engine
    llvm::IntrusiveRefCntPtr<clang::DiagnosticIDs> diagIDs(new clang::DiagnosticIDs());
    llvm::IntrusiveRefCntPtr<clang::DiagnosticOptions> diagOpts(new clang::DiagnosticOptions());
    auto *diagClient = new clang::TextDiagnosticPrinter(llvm::errs(), &*diagOpts);
    clang::DiagnosticsEngine Diags(diagIDs, &*diagOpts, diagClient);

    // Create a compilation using Clang's driver
    clang::driver::Driver TheDriver(args[0], TheModule->getTargetTriple(), Diags, "Lesma Compiler", llvm::vfs::getRealFileSystem());
    std::unique_ptr<clang::driver::Compilation> C(TheDriver.BuildCompilation(args));

    if (!C) {
        throw CodegenError({}, "Failed to create clang driver compilation");
    }

    // Run the driver
    llvm::SmallVector<std::pair<int, const clang::driver::Command *>, 8> FailingCommands;
    int Res = TheDriver.ExecuteCompilation(*C, FailingCommands);

    if (Res != 0) {
        throw CodegenError({}, "Linking failed");
    }

    // Remove object files
    llvm::sys::fs::remove(obj_filename);
    for (const auto &obj: ObjectFiles)
        llvm::sys::fs::remove(obj);
}

void Codegen::LinkObjectFile(const std::string &obj_filename) {
    LinkObjectFileWithClang(obj_filename);
}

void Codegen::PrepareJIT() {
    auto jit_error = TheJIT->addIRModule(ThreadSafeModule(std::move(TheModule), *TheContext));
    if (jit_error)
        throw CodegenError({}, "JIT Error:\n{}");
    auto main_func = TheJIT->lookup(TopLevelFunc->getName());
    if (!main_func)
        throw CodegenError({}, "Couldn't find top level function\n");
    mainFuncAddress = jitTargetAddressToFunction<MainFnTy *>(main_func->getValue());
}

int Codegen::ExecuteJIT() {
    if (mainFuncAddress == nullptr) {
        throw CodegenError({}, "Main function address not found, did you prepare JIT?\n");
    }

    return mainFuncAddress();
}

void Codegen::Run() {
    deferStack.emplace();
    Parser_->getAST()->accept(*this);

    auto instrs = deferStack.top();
    deferStack.pop();

    // Visit all statements
    for (auto inst: instrs)
        inst->accept(*this);

    // Define the function bodies
    for (auto prot: Prototypes)
        defineFunction(std::get<0>(prot), std::get<1>(prot), std::get<2>(prot));

    // Return 0 for top-level function
    Builder->CreateRet(ConstantInt::getSigned(Builder->getInt64Ty(), 0));

    Debug.Builder->finalize();
}

void Codegen::Dump() {
    TheModule->print(outs(), nullptr);
}

void Codegen::visit(const Statement *node) {
    print("Visited a blank statement\n{}", node->toString(SourceManager.get(), "", true));
}

void Codegen::visit(const Expression *node) {
    print("Visited a blank expression\n{}", node->toString(SourceManager.get(), "", true));
}

void Codegen::visit(const TypeExpr *node) {
    if (node->getType() == TokenType::INT_TYPE)
        result = new lesma::Value(new lesma::Type(TY_INT, Builder->getInt64Ty()));
    else if (node->getType() == TokenType::INT8_TYPE)
        result = new lesma::Value(new lesma::Type(TY_INT, Builder->getInt8Ty()));
    else if (node->getType() == TokenType::INT16_TYPE)
        result = new lesma::Value(new lesma::Type(TY_INT, Builder->getInt16Ty()));
    else if (node->getType() == TokenType::INT32_TYPE)
        result = new lesma::Value(new lesma::Type(TY_INT, Builder->getInt32Ty()));
    else if (node->getType() == TokenType::FLOAT_TYPE)
        result = new lesma::Value(new lesma::Type(TY_FLOAT, Builder->getDoubleTy()));
    else if (node->getType() == TokenType::FLOAT32_TYPE)
        result = new lesma::Value(new lesma::Type(TY_FLOAT, Builder->getFloatTy()));
    else if (node->getType() == TokenType::BOOL_TYPE)
        result = new lesma::Value(new lesma::Type(TY_BOOL, Builder->getInt1Ty()));
    else if (node->getType() == TokenType::STRING_TYPE)
        result = new lesma::Value(new lesma::Type(TY_STRING, Builder->getInt8PtrTy()));
    else if (node->getType() == TokenType::VOID_TYPE)
        result = new lesma::Value(new lesma::Type(TY_VOID, Builder->getVoidTy()));
    else if (node->getType() == TokenType::PTR_TYPE) {
        node->getElementType()->accept(*this);
        result = new lesma::Value(new lesma::Type(TY_PTR, Builder->getPtrTy(), result->getType()));
    } else if (node->getType() == TokenType::FUNC_TYPE) {
        node->getReturnType()->accept(*this);
        auto ret_type = result;
        std::vector<Field *> fields;
        std::vector<lesma::Type *> paramTypes;
        std::vector<llvm::Type *> paramLLVMTypes;
        for (auto param_type: node->getParams()) {
            param_type->accept(*this);
            paramLLVMTypes.push_back(result->getType()->getLLVMType());
            paramTypes.push_back(result->getType());
            fields.push_back(new Field{result->getName(), result->getType()});
        }

        llvm::Type *funcType = FunctionType::get(ret_type->getType()->getLLVMType(), paramLLVMTypes, false)->getPointerTo();
        result = new lesma::Value(new lesma::Type(TY_FUNCTION, funcType, std::move(fields)));
    } else if (node->getType() == TokenType::CUSTOM_TYPE) {
        auto typ = Scope->lookupType(node->getName());
        auto sym = Scope->lookupStruct(node->getName());
        if (typ == nullptr || sym->getType()->getLLVMType() == nullptr)
            throw CodegenError(node->getSpan(), "Type not found: {}", node->getName());

        result = sym == nullptr ? new lesma::Value(typ) : sym;
    } else {
        throw CodegenError(node->getSpan(), "Unimplemented type {}", NAMEOF_ENUM(node->getType()));
    }
}

void Codegen::visit(const Compound *node) {
    for (auto elem: node->getChildren())
        elem->accept(*this);
}

void Codegen::visit(const VarDecl *node) {
    lesma::Type *type;
    lesma::Value *val;

    // TODO: We shouldn't need to use this
    bool isClass = false;

    if (node->getValue().has_value()) {
        node->getValue().value()->accept(*this);
        val = result;
        type = result->getType();
    }

    if (node->getType().has_value()) {
        node->getType().value()->accept(*this);
        type = result->getType();
    }

    auto ptr = Builder->CreateAlloca(type->getLLVMType(), nullptr, node->getIdentifier()->getValue());

    if (type->is(TY_CLASS)) {
        type = new Type(TY_PTR, Builder->getPtrTy(), type);
        isClass = true;
    }
    auto symbol = new Value(node->getIdentifier()->getValue(), type, node->getType().has_value() ? INITIALIZED : DECLARED);
    symbol->setLLVMValue(ptr);
    symbol->setMutable(node->getMutability());
    Scope->insertSymbol(symbol);

    // Convert declared value to declared type implicitly
    if (node->getValue().has_value()) {
        Builder->CreateStore(Cast(node->getSpan(), val, isClass ? type->getElementType() : type)->getLLVMValue(), ptr);
    }
}

void Codegen::visit(const If *node) {
    auto parentFct = Builder->GetInsertBlock()->getParent();
    auto bStart = llvm::BasicBlock::Create(*TheContext->getContext(), "if.start");
    auto bEnd = llvm::BasicBlock::Create(*TheContext->getContext(), "if.end");

    Builder->CreateBr(bStart);
    bStart->insertInto(parentFct);
    Builder->SetInsertPoint(bStart);

    for (unsigned long i = 0; i < node->getConds().size(); i++) {
        auto bIfTrue = llvm::BasicBlock::Create(*TheContext->getContext(), "if.true");
        bIfTrue->insertInto(parentFct);
        auto bIfFalse = bEnd;
        if (i + 1 < node->getConds().size()) {
            bIfFalse = llvm::BasicBlock::Create(*TheContext->getContext(), "if.false");
            bIfFalse->insertInto(parentFct);
        }

        node->getConds().at(i)->accept(*this);
        Builder->CreateCondBr(result->getLLVMValue(), bIfTrue, bIfFalse);
        Builder->SetInsertPoint(bIfTrue);

        Scope = Scope->createChildBlock("if");
        node->getBlocks().at(i)->accept(*this);

        // TODO: Really slow and hacky way to check if there was a return in block
        bool returned = false;
        for (auto stat: node->getBlocks().at(i)->getChildren())
            if (dynamic_cast<Return *>(stat))
                returned = true;

        if (!isBreak && !returned)
            Builder->CreateBr(bEnd);

        Scope = Scope->getParent();
        Builder->SetInsertPoint(bIfFalse);
    }

    bEnd->insertInto(parentFct);

    if (!isBreak)
        Builder->SetInsertPoint(bEnd);
    else
        isBreak = false;
}

void Codegen::visit(const While *node) {
    Scope = Scope->createChildBlock("while");

    llvm::Function *parentFct = Builder->GetInsertBlock()->getParent();

    // Create blocks
    llvm::BasicBlock *bCond = llvm::BasicBlock::Create(*TheContext->getContext(), "while.cond");
    llvm::BasicBlock *bLoop = llvm::BasicBlock::Create(*TheContext->getContext(), "while");
    llvm::BasicBlock *bEnd = llvm::BasicBlock::Create(*TheContext->getContext(), "while.end");

    breakBlocks.push(bEnd);
    continueBlocks.push(bCond);

    // Jump into condition block
    Builder->CreateBr(bCond);

    // Fill condition block
    bCond->insertInto(parentFct);
    Builder->SetInsertPoint(bCond);
    node->getCond()->accept(*this);
    Builder->CreateCondBr(result->getLLVMValue(), bLoop, bEnd);

    // Fill while body block
    bLoop->insertInto(parentFct);
    Builder->SetInsertPoint(bLoop);
    node->getBlock()->accept(*this);

    if (!isBreak)
        Builder->CreateBr(bCond);
    else
        isBreak = false;

    // Fill loop end block
    bEnd->insertInto(parentFct);
    Builder->SetInsertPoint(bEnd);

    Scope = Scope->getParent();
    breakBlocks.pop();
    continueBlocks.pop();
}

void Codegen::visit(const FuncDecl *node) {
    if (selfSymbol != nullptr && node->getName() == "new" && node->getReturnType()->getType() != TokenType::VOID_TYPE)
        throw CodegenError(node->getSpan(), "Cannot create class method new with return type {}", node->getReturnType()->getName());

    std::vector<Field *> fields;
    std::vector<lesma::Type *> paramTypes;
    std::vector<llvm::Type *> paramLLVMTypes;
    bool shouldExport = node->isExported();

    if (selfSymbol != nullptr) {
        paramTypes.push_back(selfSymbol->getType());
        paramLLVMTypes.push_back(selfSymbol->getType()->getLLVMType()->getPointerTo());
        fields.push_back(new Field{"self", selfSymbol->getType()});
        shouldExport = selfSymbol->isExported();
    }

    for (auto param: node->getParameters()) {
        lesma::Value *typeResult = nullptr;
        lesma::Value *defaultValResult = nullptr;

        // Check if it has either a type or a value or both
        if (param->type) {
            param->type->accept(*this);
            typeResult = result;
        }
        if (param->default_val) {
            param->default_val->accept(*this);
            defaultValResult = result;
            if (!typeResult) {
                typeResult = defaultValResult;
            }
        }

        // If it's a class type, we mean to pass a pointer to a class
        if (typeResult->getType()->is(TY_CLASS)) {
            typeResult = new Value("", new Type(TY_PTR, Builder->getPtrTy(), result->getType()));
        }

        if (defaultValResult != nullptr && !typeResult->getType()->isEqual(defaultValResult->getType())) {
            throw CodegenError(node->getSpan(), "Declared parameter type and default value do not match for {}", param->name);
        }

        paramTypes.push_back(typeResult->getType());
        paramLLVMTypes.push_back(typeResult->getType()->getLLVMType());
        fields.push_back(new Field{param->name, typeResult->getType(), defaultValResult});
    }

    auto mangledName = getMangledName(node->getSpan(), node->getName(), paramTypes, selfSymbol != nullptr);
    auto linkage = shouldExport ? Function::ExternalLinkage : Function::PrivateLinkage;

    node->getReturnType()->accept(*this);

    llvm::FunctionType *funcType = FunctionType::get(result->getType()->getLLVMType(), paramLLVMTypes, node->getVarArgs());
    Function *F = Function::Create(funcType, linkage, mangledName, *TheModule);

    auto func_symbol = new Value(node->getName(), new Type(BaseType::TY_FUNCTION, funcType, std::move(fields)), F);
    func_symbol->getType()->setReturnType(result->getType());
    func_symbol->setExported(node->isExported());
    func_symbol->setMangledName(mangledName);
    Scope->insertSymbol(func_symbol);

    Prototypes.emplace_back(func_symbol, node, selfSymbol);
    // Even though it's a statement, we pass the func symbol to result so parent classes can modify them
    result = func_symbol;
}

void Codegen::visit(const ExternFuncDecl *node) {
    std::vector<Field *> fields;
    std::vector<lesma::Type *> paramTypes;
    std::vector<llvm::Type *> paramLLVMTypes;

    for (auto param: node->getParameters()) {
        lesma::Value *typeResult = nullptr;
        lesma::Value *defaultValResult = nullptr;

        // Check if it has either a type or a value or both
        if (param->type) {
            param->type->accept(*this);
            typeResult = result;
        }
        if (param->default_val) {
            param->default_val->accept(*this);
            defaultValResult = result;
            if (!typeResult) {
                typeResult = defaultValResult;
            }
        }

        // If it's a class type, we mean to pass a pointer to a class
        if (typeResult->getType()->is(TY_CLASS)) {
            typeResult = new Value("", new Type(TY_PTR, Builder->getPtrTy(), result->getType()));
        }

        if (defaultValResult != nullptr && !typeResult->getType()->isEqual(defaultValResult->getType())) {
            throw CodegenError(node->getSpan(), "Declared parameter type and default value do not match for {}", param->name);
        }

        paramTypes.push_back(typeResult->getType());
        paramLLVMTypes.push_back(typeResult->getType()->getLLVMType());
        fields.push_back(new Field{param->name, typeResult->getType(), defaultValResult});
    }

    node->getReturnType()->accept(*this);
    auto ret_type = result->getType();

    Function *F;
    if (TheModule->getFunction(node->getName()) != nullptr && Scope->lookupFunction(node->getName(), paramTypes) != nullptr)
        return;
    else if (TheModule->getFunction(node->getName()) != nullptr) {
        F = TheModule->getFunction(node->getName());
    } else {
        FunctionType *FT = FunctionType::get(ret_type->getLLVMType(), paramLLVMTypes, node->getVarArgs());
        F = llvm::cast<Function>(TheModule->getOrInsertFunction(node->getName(), FT).getCallee());
        if (node->isExported()) {
            F->setLinkage(llvm::GlobalValue::ExternalLinkage);
        }
    }

    auto func_symbol = new Value(node->getName(), new Type(BaseType::TY_FUNCTION, F->getFunctionType(), fields), F);
    func_symbol->getType()->setReturnType(ret_type);
    func_symbol->setExported(node->isExported());
    func_symbol->setMangledName(node->getName());
    Scope->insertSymbol(func_symbol);
}

void Codegen::visit(const Assignment *node) {
    lesma::Value *lhs;
    isAssignment = true;
    bool isPtr = false;
    if (dynamic_cast<Literal *>(node->getLeftHandSide())) {
        auto lit = dynamic_cast<Literal *>(node->getLeftHandSide());
        auto symbol = Scope->lookup(lit->getValue());
        if (symbol == nullptr)
            throw CodegenError(node->getSpan(), "Variable not found: {}", lit->getValue());
        if (!symbol->getMutability())
            throw CodegenError(node->getSpan(), "Assigning immutable variable a new value");

        lhs = symbol;
    } else if (dynamic_cast<DotOp *>(node->getLeftHandSide())) {
        node->getLeftHandSide()->accept(*this);
        lhs = result;
        //TODO: Fix me, for some reason self.x is a ptr but x is not
        isPtr = true;
    } else {
        throw CodegenError(node->getSpan(), "Unable to assign {} to {}", node->getRightHandSide()->toString(SourceManager.get(), "", true), node->getLeftHandSide()->toString(SourceManager.get(), "", true));
    }
    isAssignment = false;

    node->getRightHandSide()->accept(*this);
    auto value = Cast(node->getSpan(), result, isPtr ? lhs->getType()->getElementType() : lhs->getType());
    llvm::Value *var_val;

    switch (node->getOperator()) {
        case TokenType::EQUAL:
            Builder->CreateStore(value->getLLVMValue(), lhs->getLLVMValue());
            break;
        case TokenType::PLUS_EQUAL:
            var_val = Builder->CreateLoad(lhs->getType()->getLLVMType(), lhs->getLLVMValue());
            if (lhs->getType()->is(TY_FLOAT)) {
                auto new_val = Builder->CreateFAdd(value->getLLVMValue(), var_val);
                Builder->CreateStore(new_val, lhs->getLLVMValue());
            } else if (lhs->getType()->is(TY_INT)) {
                auto new_val = Builder->CreateAdd(value->getLLVMValue(), var_val);
                Builder->CreateStore(new_val, lhs->getLLVMValue());
            } else
                throw CodegenError(node->getSpan(), "Invalid operator: {}", NAMEOF_ENUM(node->getOperator()));
            break;
        case TokenType::MINUS_EQUAL:
            var_val = Builder->CreateLoad(lhs->getType()->getLLVMType(), lhs->getLLVMValue());
            if (lhs->getType()->is(TY_FLOAT)) {
                auto new_val = Builder->CreateFSub(value->getLLVMValue(), var_val);
                Builder->CreateStore(new_val, lhs->getLLVMValue());
            } else if (lhs->getType()->is(TY_INT)) {
                auto new_val = Builder->CreateSub(value->getLLVMValue(), var_val);
                Builder->CreateStore(new_val, lhs->getLLVMValue());
            } else
                throw CodegenError(node->getSpan(), "Invalid operator: {}", NAMEOF_ENUM(node->getOperator()));
            break;
        case TokenType::SLASH_EQUAL:
            var_val = Builder->CreateLoad(lhs->getType()->getLLVMType(), lhs->getLLVMValue());
            if (lhs->getType()->is(TY_FLOAT)) {
                auto new_val = Builder->CreateFDiv(value->getLLVMValue(), var_val);
                Builder->CreateStore(new_val, lhs->getLLVMValue());
            } else if (lhs->getType()->is(TY_INT)) {
                auto new_val = Builder->CreateSDiv(value->getLLVMValue(), var_val);
                Builder->CreateStore(new_val, lhs->getLLVMValue());
            } else
                throw CodegenError(node->getSpan(), "Invalid operator: {}", NAMEOF_ENUM(node->getOperator()));
            break;
        case TokenType::STAR_EQUAL:
            var_val = Builder->CreateLoad(lhs->getType()->getLLVMType(), lhs->getLLVMValue());
            if (lhs->getType()->is(TY_FLOAT)) {
                auto new_val = Builder->CreateFMul(value->getLLVMValue(), var_val);
                Builder->CreateStore(new_val, lhs->getLLVMValue());
            } else if (lhs->getType()->is(TY_INT)) {
                auto new_val = Builder->CreateMul(value->getLLVMValue(), var_val);
                Builder->CreateStore(new_val, lhs->getLLVMValue());
            } else
                throw CodegenError(node->getSpan(), "Invalid operator: {}", NAMEOF_ENUM(node->getOperator()));
            break;
        case TokenType::MOD_EQUAL:
            var_val = Builder->CreateLoad(lhs->getType()->getLLVMType(), lhs->getLLVMValue());
            if (lhs->getType()->is(TY_FLOAT)) {
                auto new_val = Builder->CreateFRem(value->getLLVMValue(), var_val);
                Builder->CreateStore(new_val, lhs->getLLVMValue());
            } else if (lhs->getType()->is(TY_INT)) {
                auto new_val = Builder->CreateSRem(value->getLLVMValue(), var_val);
                Builder->CreateStore(new_val, lhs->getLLVMValue());
            } else
                throw CodegenError(node->getSpan(), "Invalid operator: {}", NAMEOF_ENUM(node->getOperator()));
            break;
        case TokenType::POWER_EQUAL:
            throw CodegenError(node->getSpan(), "Power operator not implemented yet.");
        default:
            throw CodegenError(node->getSpan(), "Invalid operator: {}", NAMEOF_ENUM(node->getOperator()));
    }
}

void Codegen::visit(const Break *node) {
    if (breakBlocks.empty())
        throw CodegenError(node->getSpan(), "Cannot break without being in a loop");

    auto block = breakBlocks.top();
    breakBlocks.pop();
    isBreak = true;

    Builder->CreateBr(block);
}

void Codegen::visit(const Continue *node) {
    if (continueBlocks.empty())
        throw CodegenError(node->getSpan(), "Cannot continue without being in a loop");

    auto block = continueBlocks.top();
    continueBlocks.pop();
    isBreak = true;

    Builder->CreateBr(block);
}

void Codegen::visit(const Return *node) {
    // Check if it's top-level
    if (Builder->GetInsertBlock()->getParent() == TopLevelFunc)
        throw CodegenError(node->getSpan(), "Return statements are not allowed at top-level");

    // Execute all deferred statements
    for (auto inst: deferStack.top())
        inst->accept(*this);

    isReturn = true;

    if (node->getValue() == nullptr) {
        if (Builder->getCurrentFunctionReturnType() == Builder->getVoidTy()) {
            Builder->CreateRetVoid();
        } else {
            throw CodegenError(node->getSpan(), "Return type does not match the function return type");
        }
    } else {
        node->getValue()->accept(*this);
        if (Builder->getCurrentFunctionReturnType() == result->getType()->getLLVMType()) {
            Builder->CreateRet(result->getLLVMValue());
        } else {
            throw CodegenError(node->getSpan(), "Return type does not match the function return type");
        }
    }
}

void Codegen::visit(const Defer *node) {
    deferStack.top().push_back(node->getStatement());
}

void Codegen::visit(const ExpressionStatement *node) {
    node->getExpression()->accept(*this);
}

void Codegen::visit(const Import *node) {
    CompileModule(node->getSpan(), node->getFilePath(), node->isStd(), node->getAlias(), node->getImportAll(), node->getImportScope(), node->getImportedNames());
}

void Codegen::visit(const Class *node) {
    std::vector<Field *> fields;
    std::vector<llvm::Type *> elementLLVMTypes;

    for (auto field: node->getFields()) {
        if (field->getType().has_value()) {
            field->getType().value()->accept(*this);
        } else {
            field->getValue().value()->accept(*this);
        }

        elementLLVMTypes.push_back(result->getType()->getLLVMType());
        fields.push_back(new Field{field->getIdentifier()->getValue(), result->getType(), field->getValue().has_value() ? result : nullptr});
    }

    llvm::StructType *structType = llvm::StructType::create(*TheContext->getContext(), elementLLVMTypes, node->getIdentifier());

    auto *type = new Type(TY_CLASS, structType, std::move(fields));
    auto *structSymbol = new Value(node->getIdentifier(), type);
    structSymbol->setExported(node->isExported());

    Scope->insertType(node->getIdentifier(), type);
    Scope->insertSymbol(structSymbol);

    selfSymbol = new Value(node->getIdentifier(), new Type(TY_PTR, structType->getPointerTo(), type));
    selfSymbol->setExported(node->isExported());
    auto has_constructor = false;
    for (auto func: node->getMethods()) {
        func->accept(*this);
        if (func->getName() == "new") {
            has_constructor = true;
            structSymbol->setConstructor(result);
        }
    }

    if (!has_constructor)
        throw CodegenError(node->getSpan(), "Class {} has no constructors", node->getIdentifier());

    selfSymbol = nullptr;
}

void Codegen::visit(const Enum *node) {
    std::vector<llvm::Type *> elementTypes = {Builder->getInt8Ty()};
    llvm::StructType *structType = llvm::StructType::create(*TheContext->getContext(), elementTypes, node->getIdentifier());
    std::vector<Field *> fields;

    for (const auto &field: node->getValues())
        fields.push_back(new Field{field, new Type(TY_VOID, Builder->getVoidTy())});

    auto *type = new Type(TY_ENUM, structType, std::move(fields));
    auto *structSymbol = new Value(node->getIdentifier(), type);
    structSymbol->setExported(node->isExported());

    Scope->insertType(node->getIdentifier(), type);
    Scope->insertSymbol(structSymbol);
}

void Codegen::visit(const FuncCall *node) {
    result = genFuncCall(node, {});
}

void Codegen::visit(const BinaryOp *node) {
    node->getLeft()->accept(*this);
    lesma::Value *left = result;
    node->getRight()->accept(*this);
    lesma::Value *right = result;
    lesma::Type *finalType = GetExtendedType(left->getType(), right->getType());

    switch (node->getOperator()) {
        case TokenType::MINUS:
            left = Cast(node->getSpan(), left, finalType);
            right = Cast(node->getSpan(), right, finalType);

            if (finalType == nullptr)
                break;
            else if (finalType->is(TY_FLOAT)) {
                result = new Value("", finalType, Builder->CreateFSub(left->getLLVMValue(), right->getLLVMValue()));
                return;
            } else if (finalType->is(TY_INT)) {
                result = new Value("", finalType, Builder->CreateSub(left->getLLVMValue(), right->getLLVMValue()));
                return;
            }
            break;
        case TokenType::PLUS:
            left = Cast(node->getSpan(), left, finalType);
            right = Cast(node->getSpan(), right, finalType);

            if (finalType == nullptr)
                break;
            else if (finalType->is(TY_FLOAT)) {
                result = new Value("", finalType, Builder->CreateFAdd(left->getLLVMValue(), right->getLLVMValue()));
                return;
            } else if (finalType->is(TY_INT)) {
                result = new Value("", finalType, Builder->CreateAdd(left->getLLVMValue(), right->getLLVMValue()));
                return;
            }
            break;
        case TokenType::STAR:
            left = Cast(node->getSpan(), left, finalType);
            right = Cast(node->getSpan(), right, finalType);

            if (finalType == nullptr)
                break;
            else if (finalType->is(TY_FLOAT)) {
                result = new Value("", finalType, Builder->CreateFMul(left->getLLVMValue(), right->getLLVMValue()));
                return;
            } else if (finalType->is(TY_INT)) {
                result = new Value("", finalType, Builder->CreateMul(left->getLLVMValue(), right->getLLVMValue()));
                return;
            }
            break;
        case TokenType::SLASH:
            left = Cast(node->getSpan(), left, finalType);
            right = Cast(node->getSpan(), right, finalType);

            if (finalType == nullptr)
                break;
            else if (finalType->is(TY_FLOAT)) {
                result = new Value("", finalType, Builder->CreateFDiv(left->getLLVMValue(), right->getLLVMValue()));
                return;
            } else if (finalType->is(TY_INT)) {
                result = new Value("", finalType, Builder->CreateSDiv(left->getLLVMValue(), right->getLLVMValue()));
                return;
            }
            break;
        case TokenType::MOD:
            left = Cast(node->getSpan(), left, finalType);
            right = Cast(node->getSpan(), right, finalType);

            if (finalType == nullptr)
                break;
            else if (finalType->is(TY_FLOAT)) {
                result = new Value("", finalType, Builder->CreateFRem(left->getLLVMValue(), right->getLLVMValue()));
                return;
            } else if (finalType->is(TY_INT)) {
                result = new Value("", finalType, Builder->CreateSRem(left->getLLVMValue(), right->getLLVMValue()));
                return;
            }
            break;
        case TokenType::POWER:
            if (finalType == nullptr)
                break;
            else if (!right->getType()->isOneOf({TY_INT, TY_FLOAT}))
                throw CodegenError(node->getSpan(), "Cannot use non-numbers for power coefficient: {}",
                                   node->getRight()->toString(SourceManager.get(), "", true));
            throw CodegenError(node->getSpan(), "Power operator not implemented yet.");
        case TokenType::EQUAL_EQUAL:
            left = Cast(node->getSpan(), left, finalType);
            right = Cast(node->getSpan(), right, finalType);

            // Enum comparison
            if (finalType->is(TY_ENUM)) {
                // Both are pointers to structs
                auto left_name = left->getType()->getLLVMType()->getStructName().str();
                auto right_name = right->getType()->getLLVMType()->getStructName().str();

                if (left_name != right_name) {
                    throw CodegenError(node->getSpan(), "Illegal comparison of two different enums: {} and {}", left_name, right_name);
                }

                llvm::Value *left_val = Builder->CreateExtractValue(left->getLLVMValue(), {0});
                llvm::Value *right_val = Builder->CreateExtractValue(right->getLLVMValue(), {0});
                result = new Value("", new Type(TY_BOOL, Builder->getInt1Ty()), Builder->CreateICmpEQ(left_val, right_val));
                return;
            } else if (finalType->is(TY_PTR)) {
                result = new Value("", new Type(TY_BOOL, Builder->getInt1Ty()), Builder->CreateICmpEQ(left->getLLVMValue(), right->getLLVMValue()));
                return;
            } else if (finalType == nullptr)
                break;
            else if (finalType->is(TY_FLOAT)) {
                result = new Value("", new Type(TY_BOOL, Builder->getInt1Ty()), Builder->CreateFCmpOEQ(left->getLLVMValue(), right->getLLVMValue()));
                return;
            } else if (finalType->is(TY_INT)) {
                result = new Value("", new Type(TY_BOOL, Builder->getInt1Ty()), Builder->CreateICmpEQ(left->getLLVMValue(), right->getLLVMValue()));
                return;
            }
            break;
        case TokenType::BANG_EQUAL:
            left = Cast(node->getSpan(), left, finalType);
            right = Cast(node->getSpan(), right, finalType);

            // Enum comparison
            if (finalType->is(TY_ENUM)) {
                // Both are pointers to structs
                auto left_name = left->getType()->getLLVMType()->getStructName().str();
                auto right_name = right->getType()->getLLVMType()->getStructName().str();

                if (left_name != right_name) {
                    throw CodegenError(node->getSpan(), "Illegal comparison of two different enums: {} and {}", left_name, right_name);
                }

                llvm::Value *left_val = Builder->CreateExtractValue(left->getLLVMValue(), {0});
                llvm::Value *right_val = Builder->CreateExtractValue(right->getLLVMValue(), {0});
                result = new Value("", new Type(TY_BOOL, Builder->getInt1Ty()), Builder->CreateICmpNE(left_val, right_val));
                return;
            } else if (finalType->is(TY_PTR)) {
                result = new Value("", new Type(TY_BOOL, Builder->getInt1Ty()), Builder->CreateICmpNE(left->getLLVMValue(), right->getLLVMValue()));
                return;
            } else if (finalType->is(TY_FLOAT)) {
                result = new Value("", new Type(TY_BOOL, Builder->getInt1Ty()), Builder->CreateFCmpONE(left->getLLVMValue(), right->getLLVMValue()));
                return;
            } else if (finalType->is(TY_INT)) {
                result = new Value("", new Type(TY_BOOL, Builder->getInt1Ty()), Builder->CreateICmpNE(left->getLLVMValue(), right->getLLVMValue()));
                return;
            }
            break;
        case TokenType::GREATER:
            left = Cast(node->getSpan(), left, finalType);
            right = Cast(node->getSpan(), right, finalType);

            if (finalType == nullptr)
                break;
            else if (finalType->is(TY_FLOAT)) {
                result = new Value("", new Type(TY_BOOL, Builder->getInt1Ty()), Builder->CreateFCmpOGT(left->getLLVMValue(), right->getLLVMValue()));
                return;
            } else if (finalType->is(TY_INT)) {
                result = new Value("", new Type(TY_BOOL, Builder->getInt1Ty()), Builder->CreateICmpSGT(left->getLLVMValue(), right->getLLVMValue()));
                return;
            }
            break;
        case TokenType::GREATER_EQUAL:
            left = Cast(node->getSpan(), left, finalType);
            right = Cast(node->getSpan(), right, finalType);

            if (finalType == nullptr)
                break;
            else if (finalType->is(TY_FLOAT)) {
                result = new Value("", new Type(TY_BOOL, Builder->getInt1Ty()), Builder->CreateFCmpOGE(left->getLLVMValue(), right->getLLVMValue()));
                return;
            } else if (finalType->is(TY_INT)) {
                result = new Value("", new Type(TY_BOOL, Builder->getInt1Ty()), Builder->CreateICmpSGE(left->getLLVMValue(), right->getLLVMValue()));
                return;
            }
            break;
        case TokenType::LESS:
            left = Cast(node->getSpan(), left, finalType);
            right = Cast(node->getSpan(), right, finalType);

            if (finalType == nullptr)
                break;
            else if (finalType->is(TY_FLOAT)) {
                result = new Value("", new Type(TY_BOOL, Builder->getInt1Ty()), Builder->CreateFCmpOLT(left->getLLVMValue(), right->getLLVMValue()));
                return;
            } else if (finalType->is(TY_INT)) {
                result = new Value("", new Type(TY_BOOL, Builder->getInt1Ty()), Builder->CreateICmpSLT(left->getLLVMValue(), right->getLLVMValue()));
                return;
            }
            break;
        case TokenType::LESS_EQUAL:
            left = Cast(node->getSpan(), left, finalType);
            right = Cast(node->getSpan(), right, finalType);

            if (finalType == nullptr)
                break;
            else if (finalType->is(TY_FLOAT)) {
                result = new Value("", new Type(TY_BOOL, Builder->getInt1Ty()), Builder->CreateFCmpOLE(left->getLLVMValue(), right->getLLVMValue()));
                return;
            } else if (finalType->is(TY_INT)) {
                result = new Value("", new Type(TY_BOOL, Builder->getInt1Ty()), Builder->CreateICmpSLE(left->getLLVMValue(), right->getLLVMValue()));
                return;
            }
            break;
        case TokenType::AND:
            if (!left->getType()->is(TY_BOOL) && !right->getType()->is(TY_BOOL))
                throw CodegenError(node->getSpan(), "Cannot use non-booleans for and: {} - {}",
                                   node->getLeft()->toString(SourceManager.get(), "", true), node->getRight()->toString(SourceManager.get(), "", true));

            result = new Value("", new Type(TY_BOOL, Builder->getInt1Ty()), Builder->CreateLogicalAnd(left->getLLVMValue(), right->getLLVMValue()));
            return;
        case TokenType::OR:
            if (!left->getType()->is(TY_BOOL) && !right->getType()->is(TY_BOOL))
                throw CodegenError(node->getSpan(), "Cannot use non-booleans for or: {} - {}",
                                   node->getLeft()->toString(SourceManager.get(), "", true), node->getRight()->toString(SourceManager.get(), "", true));

            result = new Value("", new Type(TY_BOOL, Builder->getInt1Ty()), Builder->CreateLogicalOr(left->getLLVMValue(), right->getLLVMValue()));
            return;
        default:
            throw CodegenError(node->getSpan(), "Unimplemented binary operator: {}", NAMEOF_ENUM(node->getOperator()));
    }

    throw CodegenError(node->getSpan(),
                       "Unimplemented binary operator {} for {} and {}",
                       NAMEOF_ENUM(node->getOperator()),
                       node->getLeft()->toString(SourceManager.get(), "", true),
                       node->getRight()->toString(SourceManager.get(), "", true));
}

void Codegen::visit(const DotOp *node) {
    if (auto left = dynamic_cast<Literal *>(node->getLeft())) {
        if (left->getType() != TokenType::IDENTIFIER)
            throw CodegenError(node->getLeft()->getSpan(), "Expected identifier left-hand of dot operator, found {}", node->getRight()->toString(SourceManager.get(), "", true));

        auto type_sym = Scope->lookupType(left->getValue());
        if (type_sym != nullptr) {
            // Assuming it's an enum or statically accessed class
            if (!type_sym->isOneOf({TY_ENUM, TY_CLASS, TY_IMPORT}))
                throw CodegenError(node->getLeft()->getSpan(), "Cannot apply dot accessor on {}", left->getValue());

            auto right = dynamic_cast<Literal *>(node->getRight());
            if (type_sym->is(TY_ENUM)) {
                // Check if right-hand expression is an identifier expression
                if (!dynamic_cast<Literal *>(node->getRight()))
                    throw CodegenError(node->getRight()->getSpan(), "Expected identifier right-hand of dot operator, found {}", node->getRight()->toString(SourceManager.get(), "", true));

                if (right->getType() != TokenType::IDENTIFIER)
                    throw CodegenError(node->getRight()->getSpan(), "Expected identifier right-hand of dot operator, found {}", node->getRight()->toString(SourceManager.get(), "", true));

                // Setting value to the enum
                auto val = FindIndexInFields(type_sym, right->getValue());
                // Field not found in enum
                if (val == -1)
                    throw CodegenError(node->getLeft()->getSpan(), "Identifier {} not in {}", right->getValue(), left->getValue());

                auto struct_val = Scope->lookupStruct(left->getValue());
                auto enum_ptr = Builder->CreateAlloca(struct_val->getType()->getLLVMType());
                auto field = Builder->CreateStructGEP(struct_val->getType()->getLLVMType(), enum_ptr, 0);
                Builder->CreateStore(Builder->getInt8(val), field);
                // TODO: Returning the enum directly or a ptr to it? We used to return a pointer
                auto enum_val = Builder->CreateLoad(struct_val->getType()->getLLVMType(), enum_ptr);

                result = new Value("", struct_val->getType(), enum_val);
                return;
            } else if (type_sym->is(TY_IMPORT)) {
                std::string field;
                FuncCall *method = nullptr;

                if (!dynamic_cast<Literal *>(node->getRight()) && !dynamic_cast<FuncCall *>(node->getRight()))
                    throw CodegenError(node->getRight()->getSpan(), "Expected identifier or method call right-hand of dot operator, found {}", node->getRight()->toString(SourceManager.get(), "", true));

                if (dynamic_cast<Literal *>(node->getRight()) && dynamic_cast<Literal *>(node->getRight())->getType() == TokenType::IDENTIFIER)
                    field = dynamic_cast<Literal *>(node->getRight())->getValue();
                else
                    method = dynamic_cast<FuncCall *>(node->getRight());

                if (method != nullptr) {
                    auto tmp_alias = alias;
                    alias = left->getValue();
                    auto ret_val = genFuncCall(method, {});
                    alias = tmp_alias;
                    result = ret_val;
                    return;
                }
            }
        } else {
            // Assuming it's a class instance
            left->accept(*this);
            // We refer to the class type, if it's a pointer, we get the result
            lesma::Type *lesma_type = result->getType();
            if (result->getType()->is(TY_PTR) && result->getType()->getElementType()->is(TY_CLASS)) {
                lesma_type = result->getType()->getElementType();
            }

            if (!lesma_type->is(TY_CLASS))
                throw CodegenError(node->getLeft()->getSpan(), "Cannot apply dot accessor on {}", left->getValue());

            std::string field;
            FuncCall *method;

            if (!dynamic_cast<Literal *>(node->getRight()) && !dynamic_cast<FuncCall *>(node->getRight()))
                throw CodegenError(node->getRight()->getSpan(), "Expected identifier or method call right-hand of dot operator, found {}", node->getRight()->toString(SourceManager.get(), "", true));

            if (dynamic_cast<Literal *>(node->getRight()) && dynamic_cast<Literal *>(node->getRight())->getType() == TokenType::IDENTIFIER) {
                field = dynamic_cast<Literal *>(node->getRight())->getValue();
            } else {
                method = dynamic_cast<FuncCall *>(node->getRight());
            }

            // TODO: Somehow, when we call a class method with a variable x,
            //  we lose the class name from cls, so we set it again
            auto cls = Scope->lookupStruct(lesma_type->getLLVMType()->getStructName().str());
            cls->setName(lesma_type->getLLVMType()->getStructName().str());

            if (cls->getType()->is(TY_CLASS)) {
                if (!field.empty()) {
                    auto index = FindIndexInFields(cls->getType(), field);
                    auto type = FindTypeInFields(cls->getType(), field);
                    if (index == -1)
                        throw CodegenError(node->getRight()->getSpan(), "Could not find field {} in {}", field, result->getType()->getElementType()->getLLVMType()->getStructName().str());

                    auto ptr = Builder->CreateStructGEP(cls->getType()->getLLVMType(), result->getLLVMValue(), index);
                    if (isAssignment) {
                        result = new Value("", new Type(TY_PTR, Builder->getPtrTy(), type), ptr);
                        return;
                    }
                    //                    auto &x = cls->getType()->getFields()[index];
                    result = new Value("", type, Builder->CreateLoad(type->getLLVMType(), ptr));
                    return;
                } else if (method != nullptr) {
                    selfSymbol = cls;
                    auto ret_val = genFuncCall(method, {result});
                    selfSymbol = nullptr;
                    result = ret_val;
                    return;
                }
            } else {
                throw CodegenError(node->getLeft()->getSpan(), "Cannot find related class {}", lesma_type->getLLVMType()->getStructName().str());
            }
        }
    }
    throw CodegenError(node->getSpan(), "Unimplemented dot accessor: {}", node->toString(SourceManager.get(), "", true));
}

void Codegen::visit(const CastOp *node) {
    node->getExpression()->accept(*this);
    auto expr = result;
    node->getType()->accept(*this);
    auto castType = result->getType();
    result = Cast(node->getSpan(), expr, castType);
}

void Codegen::visit(const IsOp *node) {
    node->getLeft()->accept(*this);
    auto left_type = result->getType();
    node->getRight()->accept(*this);
    auto right_type = result->getType();

    llvm::Value *val;

    if (node->getOperator() == TokenType::IS) {
        val = left_type->isEqual(right_type) ? Builder->getTrue() : Builder->getFalse();
    } else {
        val = left_type->isEqual(right_type) ? Builder->getFalse() : Builder->getTrue();
    }

    result = new Value("", new Type(TY_BOOL, Builder->getInt1Ty()), val);
}

void Codegen::visit(const UnaryOp *node) {
    node->getExpression()->accept(*this);

    llvm::Value *val;
    lesma::Type *type = result->getType();

    if (node->getOperator() == TokenType::MINUS) {
        if (result->getType()->is(TY_INT)) {
            val = Builder->CreateNeg(result->getLLVMValue());
        } else if (result->getType()->is(TY_FLOAT)) {
            val = Builder->CreateFNeg(result->getLLVMValue());
        } else {
            throw CodegenError(node->getSpan(), "Cannot apply {} to {}", NAMEOF_ENUM(node->getOperator()), node->getExpression()->toString(SourceManager.get(), "", true));
        }
    } else if (node->getOperator() == TokenType::NOT) {
        if (result->getType()->is(TY_BOOL)) {
            val = Builder->CreateNot(result->getLLVMValue());
        } else {
            throw CodegenError(node->getSpan(), "Cannot apply {} to {}", NAMEOF_ENUM(node->getOperator()), node->getExpression()->toString(SourceManager.get(), "", true));
        }
    } else if (node->getOperator() == TokenType::STAR) {
        if (result->getType()->is(TY_PTR)) {
            val = Builder->CreateLoad(result->getType()->getElementType()->getLLVMType(), result->getLLVMValue());
            type = result->getType()->getElementType();
        } else {
            throw CodegenError(node->getSpan(), "Cannot apply {} to {}", NAMEOF_ENUM(node->getOperator()), node->getExpression()->toString(SourceManager.get(), "", true));
        }
    } else if (node->getOperator() == TokenType::AMPERSAND) {
        val = Builder->CreateAlloca(result->getType()->getLLVMType());
        type = new Type(TY_PTR, Builder->getPtrTy(), result->getType());
        Builder->CreateStore(result->getLLVMValue(), val);
    } else {
        throw CodegenError(node->getSpan(), "Unknown unary operator, cannot apply {} to {}", NAMEOF_ENUM(node->getOperator()), node->getExpression()->toString(SourceManager.get(), "", true));
    }

    result = new Value("", type, val);
}

void Codegen::visit(const Literal *node) {
    if (node->getType() == TokenType::DOUBLE)
        result = new Value("", new Type(TY_FLOAT, Builder->getDoubleTy()), ConstantFP::get(*TheContext->getContext(), APFloat(std::stod(node->getValue()))));
    else if (node->getType() == TokenType::INTEGER)
        result = new Value("", new Type(TY_INT, Builder->getInt64Ty()), ConstantInt::getSigned(Builder->getInt64Ty(), std::stoi(node->getValue())));
    else if (node->getType() == TokenType::BOOL)
        result = new Value("", new Type(TY_BOOL, Builder->getInt1Ty()), node->getValue() == "true" ? Builder->getTrue() : Builder->getFalse());
    else if (node->getType() == TokenType::STRING)
        result = new Value("", new Type(TY_STRING, Builder->getInt8PtrTy()), Builder->CreateGlobalStringPtr(node->getValue()));
    else if (node->getType() == TokenType::NIL)
        result = new Value("", new Type(TY_VOID, Builder->getVoidTy()), ConstantPointerNull::getNullValue(Builder->getInt8PtrTy(0)));
    else if (node->getType() == TokenType::IDENTIFIER) {
        // Look this variable up in the function.
        auto val = Scope->lookup(node->getValue());
        if (val == nullptr)
            throw CodegenError(node->getSpan(), "Unknown variable name {}", node->getValue());

        if (val->getType()->isOneOf({TY_CLASS})) {
            // If it's a class, don't load the value
            result = val;
        } else {
            // Load the value.
            llvm::Value *llvmVal = Builder->CreateLoad(val->getType()->getLLVMType(), val->getLLVMValue());
            result = new Value("", val->getType(), llvmVal);
        }
    } else {
        throw CodegenError(node->getSpan(), "Unknown literal {}", node->getValue());
    }
}

void Codegen::visit(const Else * /*node*/) {
    result = new Value("", new Type(TY_BOOL, Builder->getInt1Ty()), llvm::ConstantInt::getTrue(*TheContext->getContext()));
}

std::string Codegen::getTypeMangledName(llvm::SMRange span, lesma::Type *type) {
    auto *llvm_ty = type->getLLVMType();
    if (type->is(TY_BOOL))
        return "b";
    else if (type->is(TY_INT) && llvm_ty->isIntegerTy(8))
        return "c";
    else if (type->is(TY_INT) && llvm_ty->isIntegerTy(16))
        return "i16";
    else if (type->is(TY_INT) && llvm_ty->isIntegerTy(32))
        return "i32";
    else if (type->is(TY_INT))
        return "i";
    else if (type->is(TY_FLOAT) && llvm_ty->isFloatTy())
        return "f32";
    else if (type->is(TY_FLOAT) && llvm_ty->isFloatingPointTy())
        return "f";
    else if (type->is(TY_STRING))
        return "str";
    else if (type->is(TY_VOID))
        return "void";
    else if (type->is(TY_ARRAY) && llvm_ty->isArrayTy())
        return "(arr_" + getTypeMangledName(span, type->getElementType()) + ")";
    else if (type->is(TY_PTR))
        return "(ptr_" + getTypeMangledName(span, type->getElementType()) + ")";
    else if (type->is(TY_FUNCTION)) {
        std::string param_str;
        for (auto &field: type->getFields()) {
            param_str += getTypeMangledName(span, field->type) + "_";
        }
        return "(func_" + param_str + ")";
    } else if (type->isOneOf({TY_CLASS, TY_ENUM})) {
        std::string param_str;
        for (auto &field: type->getFields()) {
            param_str += getTypeMangledName(span, field->type) + "_";
        }
        return "(struct_" + type->getLLVMType()->getStructName().str() + ")";
    }

    throw CodegenError(span, "Unknown type found during mangling");
}


bool Codegen::isMethod(const std::string &mangled_name) {
    return mangled_name.find("::") != std::string::npos;
}

std::string Codegen::getMangledName(llvm::SMRange span, std::string func_name, const std::vector<lesma::Type *> &paramTypes, bool isMethod, std::string module_alias) {
    module_alias = module_alias.empty() ? this->alias : module_alias;
    std::string name = (module_alias.empty() ? "" : "&" + module_alias + "=>") +
                       (selfSymbol != nullptr && isMethod ? selfSymbol->getName() + "::" + std::move(func_name) + ":" : "." + std::move(func_name) + ":");
    bool first = true;

    for (auto param_type: paramTypes) {
        if (!first)
            name += ",";
        else
            first = false;

        name += getTypeMangledName(span, param_type);
    }

    return name;
}

bool Codegen::isMangled(std::string name) {
    return name.find(':') != std::string::npos || name.at(0) == '.';
}

std::string Codegen::getDemangledName(const std::string &name) {
    if (!isMangled(name)) {
        return name;
    }

    auto demangled_name = name;

    // Remove class mangling
    auto class_mangling = demangled_name.find("::");
    if (class_mangling != std::string::npos)
        demangled_name = demangled_name.substr(class_mangling + 2);

    // Remove standard '.' mangling to differentiate from native functions
    if (demangled_name.at(0) == '.')
        demangled_name.erase(0, 1);

    // Remove parameters mangling
    auto parameter_mangling = demangled_name.find(':');
    if (parameter_mangling != std::string::npos)
        demangled_name = demangled_name.substr(0, parameter_mangling);

    return demangled_name;
}

lesma::Type *Codegen::GetExtendedType(lesma::Type *left, lesma::Type *right) {
    if (left->getBaseType() == right->getBaseType())
        return left;

    if (left->is(TY_INT) && right->is(TY_INT)) {
        // TODO: We should ideally only have one int type, but our FFI implementation needs access to all types
        if (left->getLLVMType()->getIntegerBitWidth() > right->getLLVMType()->getIntegerBitWidth())
            return left;
        else
            return right;
    } else if (left->is(TY_INT) && right->is(TY_FLOAT))
        return right;
    else if (left->is(TY_FLOAT) && right->is(TY_INT))
        return left;
    else if (left->is(TY_FLOAT) && right->is(TY_FLOAT)) {
        if (left->getLLVMType()->isFP128Ty() || right->getLLVMType()->isFP128Ty())
            return left->getLLVMType()->isFP128Ty() ? left : right;
        else if (left->getLLVMType()->isDoubleTy() || right->getLLVMType()->isDoubleTy())
            return left->getLLVMType()->isDoubleTy() ? left : right;
        else if (left->getLLVMType()->isFloatTy() || right->getLLVMType()->isFloatTy())
            return left->getLLVMType()->isFloatTy() ? left : right;
        else if (left->getLLVMType()->isHalfTy() || right->getLLVMType()->isHalfTy())
            return left->getLLVMType()->isHalfTy() ? left : right;
    }
    return nullptr;
}

lesma::Value *Codegen::Cast(llvm::SMRange span, lesma::Value *val, lesma::Type *type) {
    if (type == nullptr)
        return val;

    // If they're the same type
    if (val->getType()->isEqual(type))
        return val;

    if (type->is(TY_INT)) {
        if (val->getType()->is(TY_FLOAT)) {
            return new Value("", type, Builder->CreateFPToSI(val->getLLVMValue(), type->getLLVMType()));
        } else if (val->getType()->is(TY_INT)) {
            return new Value("", type, Builder->CreateIntCast(val->getLLVMValue(), type->getLLVMType(), type->isSigned()));
        }
    } else if (type->is(TY_FLOAT)) {
        if (val->getType()->is(TY_INT)) {
            return new Value("", type, Builder->CreateSIToFP(val->getLLVMValue(), type->getLLVMType()));
        } else if (val->getType()->is(TY_FLOAT)) {
            return new Value("", type, Builder->CreateFPCast(val->getLLVMValue(), type->getLLVMType()));
        }
    } else if (type->is(TY_STRING)) {
        if (val->getType()->is(TY_PTR) && (val->getType()->getElementType()->is(TY_INT) || val->getType()->getElementType()->is(TY_VOID)))
            return new Value("", type, Builder->CreateBitCast(val->getLLVMValue(), type->getLLVMType()));
    }

    throw CodegenError(span, "Unsupported Cast between {} and {}", getTypeMangledName(span, val->getType()), getTypeMangledName(span, type));
}

lesma::Value *Codegen::genFuncCall(const FuncCall *node, const std::vector<lesma::Value *> &extra_params = {}) {
    std::vector<lesma::Type *> paramTypes;
    std::vector<llvm::Value *> paramsLLVM;

    for (auto arg: extra_params) {
        paramTypes.push_back(arg->getType());
        paramsLLVM.push_back(arg->getLLVMValue());
    }

    for (auto arg: node->getArguments()) {
        arg->accept(*this);
        paramTypes.push_back(result->getType());
        paramsLLVM.push_back(result->getLLVMValue());
    }

    Value *symbol;
    // Check if it's a constructor like `Classname()`
    auto selfSymbolTmp = selfSymbol;
    auto class_sym = Scope->lookupStruct(node->getName());
    llvm::Value *class_ptr = nullptr;
    if (class_sym != nullptr && class_sym->getType()->is(TY_CLASS)) {
        // It's a class constructor, allocate and add self param
        class_ptr = Builder->CreateAlloca(class_sym->getType()->getLLVMType());
        paramsLLVM.insert(paramsLLVM.begin(), class_ptr);
        paramTypes.insert(paramTypes.begin(), new Type(TY_PTR, Builder->getPtrTy(), class_sym->getType()));

        selfSymbol = class_sym;
        symbol = Scope->lookupFunction("new", paramTypes);
    } else {
        symbol = Scope->lookupFunction(node->getName(), paramTypes);
    }

    if (symbol == nullptr) {
        throw CodegenError(node->getSpan(), "{} {} not in current scope.", class_sym != nullptr ? "Constructor for" : "Function", node->getName());
    }

    if (!symbol->getType()->isOneOf({TY_CLASS, TY_FUNCTION}))
        throw CodegenError(node->getSpan(), "Symbol {} is not a function or constructor.", node->getName());

    if (symbol->getType()->getFields().size() > paramsLLVM.size()) {
        auto fields = symbol->getType()->getFields();
        size_t start = paramsLLVM.size();

        for (auto it = fields.begin() + start; it != fields.end(); ++it) {
            if (!(*it)->defaultValue) {
                throw CodegenError(node->getSpan(), "Something bad happened, lookup found a function with incorrect defaults", node->getName());
            }
            paramsLLVM.push_back((*it)->defaultValue->getLLVMValue());
        }
    }
    auto *func = cast<Function>(symbol->getType()->is(TY_CLASS) ? symbol->getConstructor()->getLLVMValue() : symbol->getLLVMValue());
    if (class_sym != nullptr && class_sym->getType()->is(TY_CLASS)) {
        Builder->CreateCall(func, paramsLLVM);
        selfSymbol = selfSymbolTmp;

        return new Value("", class_sym->getType(), class_ptr);
    }

    return new Value("", symbol->getType()->getReturnType(), Builder->CreateCall(func, paramsLLVM));
}

int Codegen::FindIndexInFields(Type *_struct, const std::string &field) {
    for (unsigned int i = 0; i < _struct->getFields().size(); i++) {
        if (_struct->getFields()[i]->name == field) {
            return static_cast<int>(i);
        }
    }

    return -1;
}

lesma::Type *Codegen::FindTypeInFields(Type *_struct, const std::string &field) {
    for (const auto &i: _struct->getFields()) {
        if (i->name == field) {
            return i->type;
        }
    }

    return nullptr;
}

llvm::DIType *Codegen::getDIType(Type *t) {
    std::unordered_map<std::string, llvm::DICompositeType *> cache;
    return getDITypeHelper(t, cache);
}

llvm::DIType *Codegen::getDITypeHelper(Type *t, std::unordered_map<std::string, llvm::DICompositeType *> &cache) {
    llvm::Type *type = t->getLLVMType();
    auto &layout = TheModule->getDataLayout();

    if (t->is(TY_INT)) {
        return Debug.Builder->createBasicType(
                "int", layout.getTypeAllocSizeInBits(type), llvm::dwarf::DW_ATE_signed);
    }

    if (t->is(TY_FLOAT)) {
        return Debug.Builder->createBasicType(
                "float", layout.getTypeAllocSizeInBits(type), llvm::dwarf::DW_ATE_float);
    }

    if (t->is(TY_BOOL)) {
        return Debug.Builder->createBasicType(
                "bool", layout.getTypeAllocSizeInBits(type), llvm::dwarf::DW_ATE_boolean);
    }

    if (t->is(TY_VOID)) {
        return nullptr;
    }

    if (t->is(TY_FUNCTION)) {
        std::vector<llvm::Metadata *> argTypes = {
                getDITypeHelper(t->getReturnType(), cache)};
        for (auto *field: t->getFields()) {
            argTypes.push_back(getDITypeHelper(field->type, cache));
        }
        return Debug.Builder->createPointerType(
                Debug.Builder->createSubroutineType(llvm::MDTuple::get(*TheContext->getContext(), argTypes)),
                layout.getTypeAllocSizeInBits(type));
    }

    if (t->is(TY_PTR)) {
        return Debug.Builder->createPointerType(getDITypeHelper(t->getElementType(), cache),
                                                layout.getTypeAllocSizeInBits(type));
    }

    if (t->is(TY_CLASS)) {
        return Debug.Builder->createObjectPointerType(
                Debug.Builder->createClassType())
    }

    throw CodegenError({}, "Debug Type missing:\n{}", t->toString());

    return nullptr;
}<|MERGE_RESOLUTION|>--- conflicted
+++ resolved
@@ -19,10 +19,7 @@
         TheJIT = InitializeJIT();
     }
 
-<<<<<<< HEAD
     Debug = InitializeDebugInfo();
-=======
->>>>>>> 6cad9bd5
     Builder = std::make_unique<IRBuilder<>>(*TheContext->getContext());
     Parser_ = std::move(parser);
     SourceManager = std::move(srcMgr);
